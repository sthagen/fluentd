require File.expand_path('../lib/fluent/version', __FILE__)

Gem::Specification.new do |gem|
  gem.name          = "fluentd"
  gem.version       = Fluent::VERSION # see lib/fluent/version.rb

  gem.authors       = ["Sadayuki Furuhashi"]
  gem.email         = ["frsyuki@gmail.com"]
  gem.description   = %q{Fluentd is an open source data collector designed to scale and simplify log management. It can collect, process and ship many kinds of data in near real-time.}
  gem.summary       = %q{Fluentd event collector}
  gem.homepage      = "http://fluentd.org/"

  gem.files         = `git ls-files`.split($\)
  gem.executables   = gem.files.grep(%r{^bin/}).map{ |f| File.basename(f) }
  gem.test_files    = gem.files.grep(%r{^(test|spec|features)/})
  gem.require_paths = ["lib"]
  gem.has_rdoc = false

  gem.required_ruby_version = '>= 1.9.3'

  gem.add_runtime_dependency("msgpack", [">= 0.5.11", "< 0.6.0"])
  gem.add_runtime_dependency("json", [">= 1.4.3"])
  gem.add_runtime_dependency("yajl-ruby", ["~> 1.0"])
  gem.add_runtime_dependency("cool.io", [">= 1.2.2", "< 2.0.0"])
  gem.add_runtime_dependency("http_parser.rb", [">= 0.5.1", "< 0.7.0"])
  gem.add_runtime_dependency("sigdump", ["~> 0.2.2"])
<<<<<<< HEAD
  gem.add_runtime_dependency("tzinfo", [">= 1.0.0"])
  gem.add_runtime_dependency("tzinfo-data", [">= 1.0.0"])
  gem.add_runtime_dependency("string-scrub", [">= 0.0.3"])
=======
  gem.add_runtime_dependency("win32-service", ["~> 0.8.3"])
  gem.add_runtime_dependency("win32-ipc", ["~> 0.6.1"])
  gem.add_runtime_dependency("win32-event", ["~> 0.6.1"])
  gem.add_runtime_dependency("windows-pr", ["~> 1.2.3"])
>>>>>>> 8f1a8687

  gem.add_development_dependency("rake", [">= 0.9.2"])
  gem.add_development_dependency("flexmock")
  gem.add_development_dependency("parallel_tests", [">= 0.15.3"])
  gem.add_development_dependency("simplecov", ["~> 0.6.4"])
  gem.add_development_dependency("rr", [">= 1.0.0"])
  gem.add_development_dependency("timecop", [">= 0.3.0"])
  gem.add_development_dependency("test-unit", ["~> 3.0.2"])
  gem.add_development_dependency("test-unit-rr", ["~> 1.0.3"])
end<|MERGE_RESOLUTION|>--- conflicted
+++ resolved
@@ -24,16 +24,15 @@
   gem.add_runtime_dependency("cool.io", [">= 1.2.2", "< 2.0.0"])
   gem.add_runtime_dependency("http_parser.rb", [">= 0.5.1", "< 0.7.0"])
   gem.add_runtime_dependency("sigdump", ["~> 0.2.2"])
-<<<<<<< HEAD
   gem.add_runtime_dependency("tzinfo", [">= 1.0.0"])
   gem.add_runtime_dependency("tzinfo-data", [">= 1.0.0"])
   gem.add_runtime_dependency("string-scrub", [">= 0.0.3"])
-=======
-  gem.add_runtime_dependency("win32-service", ["~> 0.8.3"])
-  gem.add_runtime_dependency("win32-ipc", ["~> 0.6.1"])
-  gem.add_runtime_dependency("win32-event", ["~> 0.6.1"])
-  gem.add_runtime_dependency("windows-pr", ["~> 1.2.3"])
->>>>>>> 8f1a8687
+  if /mswin|mingw/ =~ RUBY_PLATFORM
+    gem.add_runtime_dependency("win32-service", ["~> 0.8.3"])
+    gem.add_runtime_dependency("win32-ipc", ["~> 0.6.1"])
+    gem.add_runtime_dependency("win32-event", ["~> 0.6.1"])
+    gem.add_runtime_dependency("windows-pr", ["~> 1.2.3"])
+  end
 
   gem.add_development_dependency("rake", [">= 0.9.2"])
   gem.add_development_dependency("flexmock")
